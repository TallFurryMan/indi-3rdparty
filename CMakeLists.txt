--- conflicted
+++ resolved
@@ -204,11 +204,8 @@
 option(WITH_ROLLOFFINO "Install RollOff ino Dome Driver" On)
 option(WITH_ASTROASIS "Install Astroasis Driver" On)
 option(WITH_OCS "Install OCS Driver" On)
-<<<<<<< HEAD
+option(WITH_GPIO "Install GPIO Driver" On)
 option(WITH_MOONDUINO "Install Moonduino Focuser Driver" On)
-=======
-option(WITH_GPIO "Install GPIO Driver" On)
->>>>>>> 46ef19b2
 
 # FFMPEG required for INDI Webcam driver
 find_package(FFmpeg)
